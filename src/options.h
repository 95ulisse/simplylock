#ifndef __OPTIONS_H__
#define __OPTIONS_H__

/**
 *    Structure containing all the SimplyLock options.
 */
struct options {
    unsigned int block_sysrequests;
    unsigned int block_vt_switch;
    unsigned int block_kernel_messages;
    char** users;
    unsigned int users_size;
    unsigned int allow_passwordless_root;
    char* message;
<<<<<<< HEAD
    unsigned int dont_clean_vt;
    unsigned int dark_mode;
=======
    unsigned int dark_mode;
    unsigned int quick_mode;
>>>>>>> da5d8550
    unsigned int show_help;
    unsigned int show_version;
};

/**
 *    Parses the given raw arguments into a more usable `struct options`.
 *
 *    @param  argc Number of arguments.
 *    @param  argv Array of `char*` containing the arguments.
 *    @return      `struct options` containing the parsed options,
 *                 or `NULL` in case of an error, and sets `errno`.
 */
struct options* options_parse(int argc, char** argv);

/**
 *    Releases all the resources allocated for a `struct options`.
 *
 *    @param options `struct options` to deallocate.
 */
void options_free(struct options* options);

#endif<|MERGE_RESOLUTION|>--- conflicted
+++ resolved
@@ -12,13 +12,9 @@
     unsigned int users_size;
     unsigned int allow_passwordless_root;
     char* message;
-<<<<<<< HEAD
     unsigned int dont_clean_vt;
     unsigned int dark_mode;
-=======
-    unsigned int dark_mode;
     unsigned int quick_mode;
->>>>>>> da5d8550
     unsigned int show_help;
     unsigned int show_version;
 };
