#define _DEFAULT_SOURCE
#include <stdio.h>
#include <unistd.h>
#include <stdlib.h>
#include <string.h>
#include <signal.h>
#include <errno.h>
#include <setjmp.h>
#include <time.h>

#include "options.h"
#include "vt.h"
#include "auth.h"
#include "lock.h"

#define HIGHLIGHT "\033[1m\033[34m"
#define RESET "\033[0m"

#define REDIRECT_STD_STREAM(s, f, mode) \
    do { \
        if (fclose(s) == EOF) { \
            perror("fclose " #s); \
            goto error; \
        } \
        if (dup2(vt->fd, f) < 0) { \
            perror("dup2"); \
            goto error; \
        } \
        s = fdopen(f, mode); \
        if (s == NULL) { \
            perror("fdopen" #s); \
            goto error; \
        } \
    } while (0)

static int user_selection_enabled = 0;
static sigjmp_buf user_selection_jmp;

static void on_sigint(int sig) {
    if (user_selection_enabled) {
        siglongjmp(user_selection_jmp, 1);
    }
}

static inline int register_signal(int sig, void (*handler)(int)) {
    struct sigaction action;
    memset(&action, 0, sizeof(action));
    action.sa_handler = handler;
    return sigaction(sig, &action, NULL);
}

static int user_selection(struct options* options, struct vt* vt, char** user) {
    int index;
    do {

        vt_flush(vt);
        vt_clear(vt);

        // Switch on the screen if in dark mode
        if (options->dark_mode) {
            vt_blank(vt, 0);
        }

        // Users list
        fprintf(stdout, "\nThe following users are authorized to unlock:\n\n");
        for (int i = 0; i < options->users_size; i++) {
            char* format = "%d. %s\n";
            if (options->users[i] == *user) {
                format = "%d. " HIGHLIGHT "%s" RESET "\n";
            }
            fprintf(stdout, format, i + 1, options->users[i]);
        }
        fprintf(stdout, "\nInsert the number of the user that wants to unlock and press enter: ");

        // Wait for user selection
        char* line = NULL;
        size_t n = 0;
        vt_setecho(vt, 1);
        if (getline(&line, &n, vt->stream) < 0) {
            return -1;
        }
        vt_setecho(vt, 0);

        char* tmp;
        index = strtol(line, &tmp, 10);
        if (*tmp != '\n') {
            index = -1;
        } else {
            index--;
        }

    } while (index < 0 || index >= options->users_size);

    *user = options->users[index];

    return 0;
}

int main(int argc, char** argv) {
    struct options* options;
    struct vt* vt;
    char* user;
    int c;
    unsigned dcv;
    unsigned wrong_pwd = 0;
    unsigned time_sleep = 1;
    time_t rawtime;
    struct tm* _time;

    // Parses the options
    options = options_parse(argc, argv);
    if (options == NULL) {
        return 1;
    }
    if (options->show_help || options->show_version) {
        options_free(options);
        return 0;
    }
    user = options->users[0];
    dcv = options->dont_clean_vt;

    // We need to run as root or setuid root
    if (geteuid() != 0) {
        fprintf(stderr, "Please, run simplylock as root or setuid root.\n");
        return 1;
    }

    // Now we become fully root, in case we were started as setuid from another user
    if (setregid(0, 0) < 0) {
        perror("setregid");
        return 1;
    }
    if (setreuid(0, 0) < 0) {
        perror("setreuid");
        return 1;
    }

    // Register signal handler for SIGINT
    if (register_signal(SIGINT, on_sigint) < 0) {
        perror("register_signal SIGINT");
        return 1;
    }

    // Ignore all other termination signals
    if (register_signal(SIGQUIT, SIG_IGN) < 0) {
        perror("register_signal SIGQUIT");
        return 1;
    }
    if (register_signal(SIGTERM, SIG_IGN) < 0) {
        perror("register_signal SIGTERM");
        return 1;
    }
    if (register_signal(SIGTSTP, SIG_IGN) < 0) {
        perror("register_signal SIGTSTP");
        return 1;
    }

    // Now we fork and move to a new session so that we can be the
    // foreground process for the new terminal to be created
    if (fork() == 0) {
        setsid();
    } else {
        goto clean_and_exit;
    }

    // Initialize VT library
    if (vt_init() < 0) {
        perror("vt_init");
        goto error;
    }

    // Locking of the terminal
    vt = lock(options);
    if (vt == NULL) {
        goto error;
    }

    // Enable Ctrl+C on the terminal
    if (vt_signals(vt, VT_SIGINT) < 0) {
        perror("vt_signals");
        goto error;
    }

    // We redirect all three standard streams to the new vt
    REDIRECT_STD_STREAM(stdin, STDIN_FILENO, "r");
    REDIRECT_STD_STREAM(stdout, STDOUT_FILENO, "w");
    REDIRECT_STD_STREAM(stderr, STDERR_FILENO, "w");

    // Disable buffering on std streams since this might cause problems with PAM stdio
    setbuf(stdin, NULL);
    setbuf(stdout, NULL);
    setbuf(stderr, NULL);

    // We clear the environment to avoid any possible interaction with PAM modules
    clearenv();

    // User selection: this code will be executed only when the user presses Ctrl+C
    if (sigsetjmp(user_selection_jmp, 1) > 0) {
        user_selection(options, vt, &user);
    }

    // The auth loop
    for (;;) {
        if (!dcv) vt_clear(vt);
        vt_flush(vt);

        if (options->message != NULL) {
            fprintf(stdout, "\n%s\n", options->message);
        }
        fprintf(stdout, "\nPress enter to unlock as " HIGHLIGHT "%s" RESET ". [Press Ctrl+C to change user] ", user);

        user_selection_enabled = 1;
        c = fgetc(stdin);
        while (c != EOF && c != '\n') {
            c = fgetc(stdin);
        }
        if (c == EOF) {
            perror("getchar");
            goto error;
        }
        fprintf(stdout, "\n");
        user_selection_enabled = 0;

        if (auth_authenticate_user(user) == 0) {
            // The user is authenticated, so we can unlock everything
            break;
        }

<<<<<<< HEAD
        time(&rawtime);
        _time = localtime(&rawtime);

        if (dcv)
            fprintf(stdout, "\n[%d:%d:%d] Authentication failed. Failed attempts: %u\n", 
                            _time->tm_hour, _time->tm_min, _time->tm_sec, ++wrong_pwd);
        else 
            fprintf(stdout, "\nAuthentication failed.\n");

        sleep(time_sleep);

        if (time_sleep <= 64)
            time_sleep += time_sleep;
=======
        // Switch the screen back on before authentication
        if (options->dark_mode) {
            vt_blank(vt, 0);
        }

        fprintf(stdout, "\nAuthentication failed.\n");
        sleep(3);
>>>>>>> 3e3f67ab
    }

    vt_clear(vt);
    unlock(options);

    // Cleanup
clean_and_exit:
    fclose(stdin);
    fclose(stdout);
    fclose(stderr);
    options_free(options);
    vt_end();
    return 0;

error:
    unlock(options);
    fclose(stdin);
    fclose(stdout);
    fclose(stderr);
    options_free(options);
    vt_end();
    return 1;

}<|MERGE_RESOLUTION|>--- conflicted
+++ resolved
@@ -226,7 +226,11 @@
             break;
         }
 
-<<<<<<< HEAD
+        // Switch the screen back on before authentication
+        if (options->dark_mode) {
+            vt_blank(vt, 0);
+        }
+
         time(&rawtime);
         _time = localtime(&rawtime);
 
@@ -240,15 +244,6 @@
 
         if (time_sleep <= 64)
             time_sleep += time_sleep;
-=======
-        // Switch the screen back on before authentication
-        if (options->dark_mode) {
-            vt_blank(vt, 0);
-        }
-
-        fprintf(stdout, "\nAuthentication failed.\n");
-        sleep(3);
->>>>>>> 3e3f67ab
     }
 
     vt_clear(vt);
