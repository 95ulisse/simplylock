--- conflicted
+++ resolved
@@ -12,11 +12,8 @@
     unsigned int users_size;
     unsigned int allow_passwordless_root;
     char* message;
-<<<<<<< HEAD
     unsigned int dont_clean_vt;
-=======
     unsigned int dark_mode;
->>>>>>> 3e3f67ab
     unsigned int show_help;
     unsigned int show_version;
 };
