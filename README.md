--- conflicted
+++ resolved
@@ -81,10 +81,7 @@
 -c, --dont-clean-vt          Don't clean vt after wrong password.
 -m, --message message        Display the given message instead of the default one.
 -d, --dark                   Dark mode: switch off the screen after locking.
-<<<<<<< HEAD
-=======
 -q, --quick                  Quick mode: do not wait for enter to be pressed to unlock.
->>>>>>> da5d8550
 
 -h, --help                   Display this help text.
 -v, --version                Display version information.
